from gnn.argparser import parse_arguments
from gnn.utils import load_adjacency_matrix, get_device
from gnn.dataset import TrafficDataset
from torch.utils.data import DataLoader
from gnn import models
import torch.optim as optim
from gnn.run import run_epoch
import optuna
import logging
import inspect
import re

logger = logging.getLogger(__name__)


class ObjectiveCreator:
    def __init__(self, args):
        self.args = args
        self.device = get_device(args.gpu)
        dataset_train = TrafficDataset(args, split='train')
        dataset_val = TrafficDataset(args, split='val')
        self.dataloader_train = DataLoader(dataset_train, batch_size=args.batch_size, shuffle=True, num_workers=1)
        self.dataloader_val = DataLoader(dataset_val, batch_size=args.batch_size, shuffle=False, num_workers=1)
        self.adj = load_adjacency_matrix(args, self.device)
        self.ht_var = re.compile("^h_")

    @staticmethod
    def get_list_type(lst):
        types = set([type(element) for element in lst])
        if len(types) > 1:
            raise TypeError("List has inconsistent types")
        return types.pop()

    @staticmethod
    def get_list_size(lst):
        if len(lst) > 2:
            return "categorical"
        elif len(lst) == 2:
            return "range"
        else:
            raise ValueError("list should be either a range (2 elements) or categorical (3+ elements)")

    def get_tunable_parameters(self, trial, args):
        type_to_suggestion_map = {int: trial.suggest_int, float: trial.suggest_float}
        tune_param = {}
        for key, val in inspect.getmembers(args):
            if self.ht_var.match(key) and val:
                sugest_type = self.get_list_size(val)
                if sugest_type == "categorical":
                    tune_param[self.ht_var.sub("", key)] = trial.suggest_categorical(key, val)
                if sugest_type == "range":
                    tune_param[self.ht_var.sub("", key)] = type_to_suggestion_map[self.get_list_type(val)](key, *val)
        tune_param["spatial_channels"] = int(tune_param["bottleneck_channels"] * tune_param["spatial_channels"])
        return tune_param

    def objective(self, trial):
        for (param, value) in self.get_tunable_parameters(trial, self.args).items():
            setattr(self.args, param, value)

        model = getattr(models, args.model)(self.adj, self.args).to(self.device)
        optimizer = optim.Adam(model.parameters(), lr=self.args.lr)
        # Training
<<<<<<< HEAD
        val_loss = 0
        if args.log_file:
            logging.basicConfig(filename=args.log_file, level=logging.INFO)
        else:
            logging.basicConfig(level=logging.INFO, format='# %(message)s')
=======
        val_loss_list = []
>>>>>>> 37d28d6f
        for epoch in range(self.args.n_epochs):
            logger.info(f"epoch: {epoch}")
            train_loss = run_epoch(model, optimizer, self.dataloader_train)
            logger.info('Mean train-loss over batch: {:.4f}'.format(train_loss))
            val_loss = run_epoch(model, optimizer, self.dataloader_val, training=False)
            logger.info('Mean validation-loss over batch: {:.4f}'.format(val_loss))
            trial.report(val_loss, epoch)
            if trial.should_prune():
                raise optuna.TrialPruned()
            val_loss_list.append(val_loss)
        return min(val_loss)


if __name__ == '__main__':
    parser = parse_arguments()
    args = parser.parse_args()

    objective = ObjectiveCreator(args).objective

    study = optuna.create_study(direction="minimize",
                                sampler=optuna.samplers.TPESampler(n_startup_trials=3),
                                pruner=optuna.pruners.SuccessiveHalvingPruner(min_resource='auto',
                                                                              reduction_factor=4,
                                                                              min_early_stopping_rate=0))
    study.optimize(objective, n_trials=100)<|MERGE_RESOLUTION|>--- conflicted
+++ resolved
@@ -60,15 +60,12 @@
         model = getattr(models, args.model)(self.adj, self.args).to(self.device)
         optimizer = optim.Adam(model.parameters(), lr=self.args.lr)
         # Training
-<<<<<<< HEAD
         val_loss = 0
         if args.log_file:
             logging.basicConfig(filename=args.log_file, level=logging.INFO)
         else:
             logging.basicConfig(level=logging.INFO, format='# %(message)s')
-=======
         val_loss_list = []
->>>>>>> 37d28d6f
         for epoch in range(self.args.n_epochs):
             logger.info(f"epoch: {epoch}")
             train_loss = run_epoch(model, optimizer, self.dataloader_train)
@@ -79,7 +76,7 @@
             if trial.should_prune():
                 raise optuna.TrialPruned()
             val_loss_list.append(val_loss)
-        return min(val_loss)
+        return min(val_loss_list)
 
 
 if __name__ == '__main__':
