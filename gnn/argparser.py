import configargparse

# DEFAULT VALUES FOR TRAINING
BATCH_SIZE = 32
LEARNING_RATE = .01
WEIGHT_DECAY = 0.95
EPOCHS = 100

# DEFAULT VALUES FOR FILES AND FOLDERS
CONFIG_FILEPATH = "../configs/config.yml"
TRAIN_FILE = "./data/metr_la/train.npz"
TEST_FILE = "./data/metr_la/test.npz"
VAL_FILE = "./data/metr_la/val.npz"
MODEL_SAVE_PATH = "./saved_models/"
ADJACENCY_PKL = "metr_la/adj_mx_la.pkl"


def parse_arguments():
    """Parses arguments passed to the command line.

    :return: Argument Parser containing all arguments passed to the terminal.
    :rtype: argparse.ArgumentParser
    """
    parser = configargparse.ArgumentParser(
        default_config_files=[CONFIG_FILEPATH],
        config_file_parser_class=configargparse.YAMLConfigFileParser)
    parser.add_argument('-c',
                        '--my-config',
                        is_config_file=True,
                        help="Use config file to set arguments."
                        "You can add new to override the"
                        "the config file")
    parser.add_argument("--train_file",
                        type=str,
                        default=TRAIN_FILE,
                        help="File containing the training data")
    parser.add_argument("--test_file",
                        type=str,
                        default=TEST_FILE,
                        help="File containing the testing data")
    parser.add_argument("--val_file",
                        type=str,
                        default=VAL_FILE,
                        help="File containing the validation data")
    parser.add_argument(
        '--toy_data',
        action='store_true',
        help="Uses the `--train_file` data with all nodes but only 2.5%"
        "timestamps. Use it for debugging purposes")
    parser.add_argument('--lr',
                        type=float,
                        default=LEARNING_RATE,
                        help="Learning rate for training")
    parser.add_argument('--weight_decay',
                        type=float,
                        default=WEIGHT_DECAY,
                        help="Batch size for training")
    parser.add_argument('--batch_size',
                        type=int,
                        default=BATCH_SIZE,
                        help="Batch size for training")
    parser.add_argument('--save_model', action='store_true', help='')
    parser.add_argument(
        '--model_name',
        type=str,
        default='model_001',
        help="Prefix for the saved model inside `~/saved_models`")
    parser.add_argument('--n_epochs',
                        type=int,
                        default=EPOCHS,
                        help="Number of training epochs")
    parser.add_argument('--pickled_files',
                        type=str,
                        default=ADJACENCY_PKL,
                        help="File containing the adjacency matrix")
    parser.add_argument(
        '--gpu',
        action='store_true',
        help="Try to enforce CUDA usage, but it will use CPU if it fails")
    parser.add_argument('--model',
                        type=str,
                        default="SLGCN",
                        help="The name of the model that should be used")
    parser.add_argument('--forecast_horizon',
                        type=int,
                        nargs='+',
                        help="number of steps to predict into the future")
    parser.add_argument('--n_hid',
                        type=int,
                        default=100,
                        help="number of hidden nodes")
    parser.add_argument(
        '--nclass',
        type=int,
        default=1,
        help="number of classes to output. Put 1 for regression problem.")
    parser.add_argument('--num_nodes',
                        type=int,
                        default=207,
                        help="number of nodes")
    parser.add_argument('--num_features',
                        type=int,
                        default=2,
                        help="number of features for each node")
    parser.add_argument('--nhid_multipliers',
                        type=int,
                        nargs='+',
                        help="multiplication factors for each hidden layer")
    parser.add_argument(
        '--k',
        type=int,
        default=8,
        help="number of Chebyhev polynomials for spectral convolution")
    parser.add_argument('--seq_len',
                        type=int,
                        default=12,
                        help="number of time-steps to use for a prediction")
    parser.add_argument('--hidden_state_size',
                        type=int,
                        default=264,
                        help="size of hidden state for RNN")
    parser.add_argument('--num_units',
                        type=int,
                        default=1000,
                        help="number of units per layer (RNN)")
    parser.add_argument('--spatial_channels',
                        type=int,
                        default=16,
                        help="number of spatial channels to use in P3D")
    parser.add_argument('--bottleneck_channels',
                        type=int,
                        default=32,
                        help="number of channels before and after applying the bottleneck")
    parser.add_argument('--dropout',
                        type=float,
                        default=0.2,
                        help="Amount of dropout to apply")
<<<<<<< HEAD
    parser.add_argument('--h_bottleneck_channels',
                        type=int,
                        nargs='+',
                        )

    parser.add_argument('--h_batch_size',
                        type=int,
                        nargs='+',
                        )

    parser.add_argument('--h_lr',
                        type=float,
                        nargs='+',
                        )
=======
>>>>>>> c2241be7
    return parser


if __name__ == "__main__":
    parser = parse_arguments()
    options = parser.parse_args()
    print(options)
    # print(parser.format_help())
    print("----------")
    print(parser.format_values())<|MERGE_RESOLUTION|>--- conflicted
+++ resolved
@@ -135,7 +135,7 @@
                         type=float,
                         default=0.2,
                         help="Amount of dropout to apply")
-<<<<<<< HEAD
+
     parser.add_argument('--h_bottleneck_channels',
                         type=int,
                         nargs='+',
@@ -150,8 +150,7 @@
                         type=float,
                         nargs='+',
                         )
-=======
->>>>>>> c2241be7
+
     return parser
 
 
